--- conflicted
+++ resolved
@@ -21,7 +21,6 @@
 if not logging.getLogger().handlers:
     logging.basicConfig(level=logging.INFO, format='%(asctime)s - %(levelname)s - %(message)s')
 
-<<<<<<< HEAD
 # Force CPU usage if there are any GPU issues
 try:
     # First, try to force CPU-only mode through environment variables
@@ -79,14 +78,8 @@
     print(f"Error during device configuration: {e}")
     print("Defaulting to basic CPU configuration")
     # Minimal CPU configuration as fallback
-=======
-# Get number of CPU cores
-num_cores = multiprocessing.cpu_count()
-
-# Configure TensorFlow to use all CPU cores effectively
-tf.config.threading.set_inter_op_parallelism_threads(num_cores)
-tf.config.threading.set_intra_op_parallelism_threads(num_cores)
-tf.config.set_soft_device_placement(True)
+    os.environ['CUDA_VISIBLE_DEVICES'] = '-1'
+    tf.config.set_visible_devices([], 'GPU')
 
 # Enable CPU optimization flags
 os.environ['TF_ENABLE_ONEDNN_OPTS'] = '1'
@@ -100,33 +93,22 @@
 print(f"Training will utilize {num_cores} CPU cores")
 
 # Configure GPU settings
-try:
-    physical_devices = tf.config.list_physical_devices()
-    gpus = tf.config.list_physical_devices('GPU')
-
-    if gpus:
-        try:
-            # Enable memory growth for all GPUs
-            for gpu in gpus:
-                tf.config.experimental.set_memory_growth(gpu, True)
-            print(f"Found {len(gpus)} GPU(s). Training will use GPU acceleration")
-            # Use mixed precision for better performance
-            tf.keras.mixed_precision.set_global_policy('mixed_float16')
-        except RuntimeError as e:
-            print(f"Error configuring GPU: {e}")
-            print("Falling back to CPU")
-            # Disable GPU
-            tf.config.set_visible_devices([], 'GPU')
-    else:
-        print("No compatible GPU found. Training will proceed on CPU")
-        print("Available devices:", physical_devices)
-except Exception as e:
-    print(f"Error during device configuration: {e}")
-    print("Falling back to CPU-only mode")
-    # Disable GPU and ensure CPU usage
->>>>>>> e1f3af09
-    os.environ['CUDA_VISIBLE_DEVICES'] = '-1'
-    tf.config.set_visible_devices([], 'GPU')
+physical_devices = tf.config.list_physical_devices()
+gpus = tf.config.list_physical_devices('GPU')
+
+if gpus:
+    try:
+        # Enable memory growth for all GPUs
+        for gpu in gpus:
+            tf.config.experimental.set_memory_growth(gpu, True)
+        print(f"Found {len(gpus)} AMD GPU(s). Training will use GPU acceleration")
+        # Use mixed precision for better performance
+        tf.keras.mixed_precision.set_global_policy('mixed_float16')
+    except RuntimeError as e:
+        print(f"Error configuring GPU: {e}")
+else:
+    print("No compatible GPU found. Training will proceed on CPU")
+    print("Available devices:", physical_devices)
 
 def create_sequences(data: np.ndarray, seq_length: int) -> Tuple[np.ndarray, np.ndarray]:
     """Create sequences with enhanced features for better prediction"""
